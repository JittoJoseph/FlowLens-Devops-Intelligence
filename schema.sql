-- FlowLens AI-Powered DevOps Dashboard Database Schema
-- Repository-centric schema for GitHub webhook data and PRD requirements
-- Optimized for YugabyteDB (PostgreSQL-compatible)
-- Date: September 2, 2025

-- ================================
-- Table 1: Repositories (Core Entity)
-- ================================

-- Repository information from GitHub webhooks (optimized)
CREATE TABLE repositories (
    id UUID PRIMARY KEY DEFAULT gen_random_uuid(),
    github_id BIGINT UNIQUE NOT NULL,         -- GitHub repository ID (e.g., 1047607181)
    name TEXT NOT NULL,                       -- Repository name (e.g., "Test-Project")
    full_name TEXT UNIQUE NOT NULL,           -- Full name (e.g., "JittoJoseph/Test-Project")
    description TEXT,                         -- Repository description
    owner TEXT NOT NULL,                      -- Owner username (e.g., "JittoJoseph")
    is_private BOOLEAN DEFAULT FALSE,         -- Repository visibility
    default_branch TEXT DEFAULT 'main',      -- Default branch (main/master/develop)
    html_url TEXT,                           -- GitHub repository URL
    language TEXT,                           -- Primary language
    stars INT DEFAULT 0,                     -- Stargazers count
    forks INT DEFAULT 0,                     -- Forks count
    open_prs INT DEFAULT 0,                  -- Open PRs count (calculated)
    total_prs INT DEFAULT 0,                 -- Total PRs count (calculated)
    last_activity TIMESTAMPTZ,              -- Last push/activity time
    created_at TIMESTAMPTZ,                 -- Repository creation time
    updated_at TIMESTAMPTZ DEFAULT now()    -- Last webhook update
);

-- Indexes for efficient queries
CREATE INDEX idx_repositories_full_name ON repositories (full_name);
CREATE INDEX idx_repositories_owner ON repositories (owner);
CREATE INDEX idx_repositories_language ON repositories (language);
CREATE INDEX idx_repositories_updated ON repositories (updated_at DESC);
CREATE INDEX idx_repositories_activity ON repositories (last_activity DESC);

-- ================================
-- Table 2: AI Insights (Updated with repo_id)
-- ================================

-- AI Insights linked to PRs (exactly as per PRD)
CREATE TABLE insights (
    id UUID PRIMARY KEY DEFAULT gen_random_uuid(),
    repo_id UUID NOT NULL REFERENCES repositories(id) ON DELETE CASCADE,
    pr_number INT NOT NULL,
    commit_sha TEXT,
    author TEXT,
    avatar_url TEXT,
    risk_level TEXT CHECK (risk_level IN ('low', 'medium', 'high')),
    summary TEXT,                      -- One-line description from Gemini
    recommendation TEXT,               -- Suggested action from Gemini
    processed BOOLEAN DEFAULT FALSE,   -- Flag for polling system
    created_at TIMESTAMPTZ DEFAULT now()
);

-- Index for PR lookups
CREATE INDEX idx_insights_repo_pr ON insights (repo_id, pr_number, created_at DESC);
CREATE INDEX idx_insights_pr ON insights (pr_number, created_at DESC);
CREATE INDEX idx_insights_processed ON insights (processed, created_at DESC) WHERE processed = FALSE;

-- ================================
-- Table 3: PR Pipeline Status (Updated with repo_id)
-- ================================

-- PR Pipeline status tracking (streamlined)
CREATE TABLE pipeline_runs (
    id UUID PRIMARY KEY DEFAULT gen_random_uuid(),
    repo_id UUID NOT NULL REFERENCES repositories(id) ON DELETE CASCADE,
    pr_number INT NOT NULL,                  -- PR number (unique per repository)
    commit_sha TEXT,
    author TEXT,
    avatar_url TEXT,
    title TEXT,                        -- PR title
    status_pr TEXT DEFAULT 'pending',       -- PR Created stage
    status_build TEXT DEFAULT 'pending',    -- Build Started/Completed stage
    status_approval TEXT DEFAULT 'pending', -- Approval stage
    status_merge TEXT DEFAULT 'pending',    -- Merged stage
    history JSONB DEFAULT '[]'::jsonb,      -- Timeline of status changes (small audit trail)
    processed BOOLEAN DEFAULT FALSE,        -- Flag for polling system
    created_at TIMESTAMPTZ DEFAULT now(),
    updated_at TIMESTAMPTZ DEFAULT now(),
    UNIQUE (repo_id, pr_number)             -- One pipeline per PR per repository
);

-- Index for status queries
CREATE INDEX idx_pipeline_runs_status ON pipeline_runs (updated_at DESC);
CREATE INDEX idx_pipeline_runs_repo_pr ON pipeline_runs (repo_id, pr_number);
<<<<<<< HEAD
=======
CREATE INDEX idx_pipeline_runs_processed ON pipeline_runs (processed, updated_at DESC) WHERE processed = FALSE;
>>>>>>> cd7456bb

-- ================================
-- Table 4: Pull Requests (Updated with repo_id)
-- ================================

-- Essential PR data for Flutter app (only what we need)
-- Handles multiple events for same PR via UPSERT (ON CONFLICT repo_id, pr_number)
-- Each event (opened, approved, closed, etc.) updates the same record
CREATE TABLE pull_requests (
    id UUID PRIMARY KEY DEFAULT gen_random_uuid(),
    repo_id UUID NOT NULL REFERENCES repositories(id) ON DELETE CASCADE,
    pr_number INT NOT NULL,
    title TEXT NOT NULL,
    description TEXT,                                    -- PR body/description from GitHub
    author TEXT NOT NULL,
    author_avatar TEXT,
    commit_sha TEXT NOT NULL,
    branch_name TEXT,
    base_branch TEXT DEFAULT 'master',                    -- Target branch (master/main/develop)
    pr_url TEXT,                                         -- GitHub PR URL for easy access
    commit_urls JSONB DEFAULT '[]'::jsonb,               -- Array of commit URLs
    files_changed JSONB DEFAULT '[]'::jsonb,             -- Array of changed file details with diffs
    additions INT DEFAULT 0,
    deletions INT DEFAULT 0,
    changed_files INT DEFAULT 0,                         -- Number of files changed
    commits_count INT DEFAULT 0,                         -- Number of commits in PR
    labels JSONB DEFAULT '[]'::jsonb,                    -- PR labels for categorization
    assignees JSONB DEFAULT '[]'::jsonb,                 -- Assigned users
    reviewers JSONB DEFAULT '[]'::jsonb,                 -- Requested reviewers
    is_draft BOOLEAN DEFAULT FALSE,
    state TEXT DEFAULT 'open',                           -- open, closed, merged
    merged BOOLEAN DEFAULT FALSE,                        -- Whether PR was merged
    merged_at TIMESTAMPTZ,                              -- When PR was merged
    closed_at TIMESTAMPTZ,                              -- When PR was closed
    history JSONB DEFAULT '[]'::jsonb,                   -- Timeline of PR-level changes (audit trail)
    processed BOOLEAN DEFAULT FALSE,                     -- Flag for polling system
    created_at TIMESTAMPTZ DEFAULT now(),
    updated_at TIMESTAMPTZ DEFAULT now(),
    UNIQUE (repo_id, pr_number)                         -- One PR per number per repository
);

-- Index for Flutter queries
CREATE INDEX idx_pr_updated ON pull_requests (updated_at DESC);
CREATE INDEX idx_pr_repo_state ON pull_requests (repo_id, state);
CREATE INDEX idx_pr_author ON pull_requests (author);
CREATE INDEX idx_pr_processed ON pull_requests (processed, updated_at DESC) WHERE processed = FALSE;

-- ================================
-- Comments for Clarity
-- ================================

COMMENT ON TABLE repositories IS 'GitHub repositories tracked by the system with metadata from webhooks';
COMMENT ON TABLE insights IS 'AI-generated insights from Gemini API for each PR';
COMMENT ON TABLE pipeline_runs IS 'Tracks PR workflow status: Created → Build → Approval → Merged';
COMMENT ON TABLE pull_requests IS 'Essential PR data for Flutter app with repository relationship';

<<<<<<< HEAD
-- ================================
-- Triggers for Repository Statistics
-- ================================

-- Function to update repository statistics
CREATE OR REPLACE FUNCTION update_repository_stats()
RETURNS TRIGGER AS $$
BEGIN
    -- Update open_prs and total_prs counts
    UPDATE repositories 
    SET 
        open_prs = (
            SELECT COUNT(*) 
            FROM pull_requests 
            WHERE repo_id = COALESCE(NEW.repo_id, OLD.repo_id) 
            AND state = 'open'
        ),
        total_prs = (
            SELECT COUNT(*) 
            FROM pull_requests 
            WHERE repo_id = COALESCE(NEW.repo_id, OLD.repo_id)
        ),
        updated_at = now()
    WHERE id = COALESCE(NEW.repo_id, OLD.repo_id);
    
    RETURN COALESCE(NEW, OLD);
END;
$$ LANGUAGE plpgsql;

-- Trigger to automatically update repository stats when PRs change
CREATE OR REPLACE TRIGGER trigger_update_repo_stats
    AFTER INSERT OR UPDATE OR DELETE ON pull_requests
    FOR EACH ROW
    EXECUTE FUNCTION update_repository_stats();
=======
COMMENT ON COLUMN insights.processed IS 'Flag to track if this insight has been processed by the API service polling system';
COMMENT ON COLUMN pipeline_runs.processed IS 'Flag to track if this pipeline run has been processed by the API service polling system';
COMMENT ON COLUMN pull_requests.processed IS 'Flag to track if this PR has been processed by the API service polling system';
>>>>>>> cd7456bb
<|MERGE_RESOLUTION|>--- conflicted
+++ resolved
@@ -86,10 +86,7 @@
 -- Index for status queries
 CREATE INDEX idx_pipeline_runs_status ON pipeline_runs (updated_at DESC);
 CREATE INDEX idx_pipeline_runs_repo_pr ON pipeline_runs (repo_id, pr_number);
-<<<<<<< HEAD
-=======
 CREATE INDEX idx_pipeline_runs_processed ON pipeline_runs (processed, updated_at DESC) WHERE processed = FALSE;
->>>>>>> cd7456bb
 
 -- ================================
 -- Table 4: Pull Requests (Updated with repo_id)
@@ -146,43 +143,6 @@
 COMMENT ON TABLE pipeline_runs IS 'Tracks PR workflow status: Created → Build → Approval → Merged';
 COMMENT ON TABLE pull_requests IS 'Essential PR data for Flutter app with repository relationship';
 
-<<<<<<< HEAD
--- ================================
--- Triggers for Repository Statistics
--- ================================
-
--- Function to update repository statistics
-CREATE OR REPLACE FUNCTION update_repository_stats()
-RETURNS TRIGGER AS $$
-BEGIN
-    -- Update open_prs and total_prs counts
-    UPDATE repositories 
-    SET 
-        open_prs = (
-            SELECT COUNT(*) 
-            FROM pull_requests 
-            WHERE repo_id = COALESCE(NEW.repo_id, OLD.repo_id) 
-            AND state = 'open'
-        ),
-        total_prs = (
-            SELECT COUNT(*) 
-            FROM pull_requests 
-            WHERE repo_id = COALESCE(NEW.repo_id, OLD.repo_id)
-        ),
-        updated_at = now()
-    WHERE id = COALESCE(NEW.repo_id, OLD.repo_id);
-    
-    RETURN COALESCE(NEW, OLD);
-END;
-$$ LANGUAGE plpgsql;
-
--- Trigger to automatically update repository stats when PRs change
-CREATE OR REPLACE TRIGGER trigger_update_repo_stats
-    AFTER INSERT OR UPDATE OR DELETE ON pull_requests
-    FOR EACH ROW
-    EXECUTE FUNCTION update_repository_stats();
-=======
 COMMENT ON COLUMN insights.processed IS 'Flag to track if this insight has been processed by the API service polling system';
 COMMENT ON COLUMN pipeline_runs.processed IS 'Flag to track if this pipeline run has been processed by the API service polling system';
-COMMENT ON COLUMN pull_requests.processed IS 'Flag to track if this PR has been processed by the API service polling system';
->>>>>>> cd7456bb
+COMMENT ON COLUMN pull_requests.processed IS 'Flag to track if this PR has been processed by the API service polling system';